import {
  Bars2Icon,
  PencilSquareIcon,
  Square2StackIcon,
  TrashIcon,
} from "@heroicons/react/24/outline";
import DisclosureComponent from "../DisclosureComponent";
import {
  classNames,
  nodeColors,
  nodeIcons,
  nodeNames,
} from "../../../../utils";
import { useContext, useEffect, useState, useRef } from "react";
import { typesContext } from "../../../../contexts/typesContext";
import { APIClassType, APIObjectType } from "../../../../types/api";
import { MagnifyingGlassIcon } from "@heroicons/react/24/outline";
import ShadTooltip from "../../../../components/ShadTooltipComponent";
<<<<<<< HEAD
import { Code, Code2, FileDown, FileUp, Import, Save } from "lucide-react";
import { PopUpContext } from "../../../../contexts/popUpContext";
import ImportModal from "../../../../modals/importModal";
import ExportModal from "../../../../modals/exportModal";
import ApiModal from "../../../../modals/ApiModal";
import { TabsContext } from "../../../../contexts/tabsContext";
import { Separator } from "../../../../components/ui/separator";
import { alertContext } from "../../../../contexts/alertContext";
import { updateFlowInDatabase } from "../../../../controllers/API";
=======
import { INPUT_STYLE } from "../../../../constants";
>>>>>>> 6f366ad0

export default function ExtraSidebar() {
  const { data } = useContext(typesContext);
  const { openPopUp } = useContext(PopUpContext);
  const { flows, tabId } = useContext(TabsContext);
  const { setSuccessData, setErrorData } = useContext(alertContext);
  const [dataFilter, setFilterData] = useState(data);
  const [search, setSearch] = useState("");

  function onDragStart(
    event: React.DragEvent<any>,
    data: { type: string; node?: APIClassType }
  ) {
    //start drag event
    var crt = event.currentTarget.cloneNode(true);
    crt.style.position = "absolute";
    crt.style.top = "-500px";
    crt.style.right = "-500px";
    crt.classList.add("cursor-grabbing");
    document.body.appendChild(crt);
    event.dataTransfer.setDragImage(crt, 0, 0);
    event.dataTransfer.setData("json", JSON.stringify(data));
  }

  function handleSearchInput(e: string) {
    setFilterData((_) => {
      let ret = {};
      Object.keys(data).forEach((d: keyof APIObjectType, i) => {
        ret[d] = {};
        let keys = Object.keys(data[d]).filter((nd) =>
          nd.toLowerCase().includes(e.toLowerCase())
        );
        keys.forEach((element) => {
          ret[d][element] = data[d][element];
        });
      });
      return ret;
    });
  }

  function handleSaveFlow(flow) {
    try {
      updateFlowInDatabase(flow);
      // updateFlowStyleInDataBase(flow);
    } catch (err) {
      setErrorData(err);
    }
  }

  return (
<<<<<<< HEAD
    <div className="flex flex-col overflow-hidden scrollbar-hide h-full border-r">
      <div className="mt-2 mb-2 w-full flex gap-2 justify-between px-2 items-center">
        <ShadTooltip delayDuration={1000} content="Import" side="top">
          <button
            className="hover:dark:hover:bg-[#242f47] text-gray-700 w-full justify-center shadow-sm transition-all duration-500 ease-in-out dark:bg-gray-800 dark:text-gray-300  relative inline-flex items-center rounded-md bg-white px-2 py-2 ring-1 ring-inset ring-gray-300 hover:bg-gray-50"
            onClick={() => {
              openPopUp(<ImportModal />);
            }}
          >
            <FileUp className="w-5 h-5 dark:text-gray-300"></FileUp>
          </button>
        </ShadTooltip>

        <ShadTooltip delayDuration={1000} content="Export" side="top">
          <button
            className={classNames(
              "hover:dark:hover:bg-[#242f47] text-gray-700 w-full justify-center shadow-sm transition-all duration-500 ease-in-out dark:bg-gray-800 dark:text-gray-300  relative inline-flex items-center bg-white px-2 py-2  ring-1 ring-inset ring-gray-300 hover:bg-gray-50 rounded-md"
            )}
            onClick={(event) => {
              openPopUp(<ExportModal />);
            }}
          >
            <FileDown className="w-5 h-5  dark:text-gray-300"></FileDown>
          </button>
        </ShadTooltip>
        <ShadTooltip delayDuration={1000} content="Code" side="top">
          <button
            className={classNames(
              "hover:dark:hover:bg-[#242f47] text-gray-700 w-full justify-center shadow-sm transition-all duration-500 ease-in-out dark:bg-gray-800 dark:text-gray-300  relative inline-flex items-center bg-white px-2 py-2  ring-1 ring-inset ring-gray-300 hover:bg-gray-50 rounded-md"
            )}
            onClick={(event) => {
              openPopUp(<ApiModal flow={flows.find((f) => f.id === tabId)} />);
            }}
          >
            <Code2 className="w-5 h-5  dark:text-gray-300"></Code2>
          </button>
        </ShadTooltip>

        <ShadTooltip delayDuration={1000} content="Save" side="top">
          <button
            className="hover:dark:hover:bg-[#242f47] text-gray-700 w-full justify-center transition-all shadow-sm duration-500 ease-in-out dark:bg-gray-800 dark:text-gray-300  relative inline-flex items-center bg-white px-2 py-2  ring-1 ring-inset ring-gray-300 hover:bg-gray-50 rounded-md"
            onClick={(event) => {
              handleSaveFlow(flows.find((f) => f.id === tabId));
              setSuccessData({ title: "Changes saved successfully" });
            }}
          >
            <Save className="w-5 h-5  dark:text-gray-300"></Save>
          </button>
        </ShadTooltip>
      </div>
      <Separator />
      <div className="relative mt-2 flex items-center mb-2 mx-2">
=======
    <>
      <div className="relative mt-2 flex items-center mb-2 mx-auto">
>>>>>>> 6f366ad0
        <input
          type="text"
          name="search"
          id="search"
          placeholder="Search nodes"
          className={
            INPUT_STYLE +
            "border-1 dark:border-slate-600 dark:border-0.5 dark:ring-0 focus-visible:dark:ring-0 focus-visible:dark:ring-offset-1 rounded-md border border-input bg-transparent px-3 py-2 text-sm ring-offset-background file:border-0 file:bg-transparent file:text-sm file:font-medium placeholder:text-muted-foreground disabled:cursor-not-allowed disabled:opacity-50"
          }
          onChange={(e) => {
            handleSearchInput(e.target.value);
            setSearch(e.target.value);
          }}
        />
        <div className="absolute inset-y-0 right-0 flex py-1.5 pr-3 items-center">
          <MagnifyingGlassIcon className="h-5 w-5 dark:text-white"></MagnifyingGlassIcon>
        </div>
      </div>

      <div className="w-full overflow-auto scrollbar-hide">
        {Object.keys(dataFilter)
          .sort()
          .map((d: keyof APIObjectType, i) =>
            Object.keys(dataFilter[d]).length > 0 ? (
              <DisclosureComponent
                openDisc={search.length == 0 ? false : true}
                key={i}
                button={{
                  title: nodeNames[d] ?? nodeNames.unknown,
                  Icon: nodeIcons[d] ?? nodeIcons.unknown,
                }}
              >
                <div className="p-2 flex flex-col gap-2">
                  {Object.keys(dataFilter[d])
                    .sort()
                    .map((t: string, k) => (
                      <ShadTooltip
                        content={t}
                        delayDuration={1500}
                        side="right"
                      >
                        <div key={k} data-tooltip-id={t}>
                          <div
                            draggable
                            className={" cursor-grab border-l-8 rounded-l-md"}
                            style={{
                              borderLeftColor:
                                nodeColors[d] ?? nodeColors.unknown,
                            }}
                            onDragStart={(event) =>
                              onDragStart(event, {
                                type: t,
                                node: data[d][t],
                              })
                            }
                            onDragEnd={() => {
                              document.body.removeChild(
                                document.getElementsByClassName(
                                  "cursor-grabbing"
                                )[0]
                              );
                            }}
                          >
                            <div className="flex w-full justify-between text-sm px-3 py-1 bg-white dark:bg-gray-800 items-center border-dashed border-gray-400 dark:border-gray-600 border-l-0 rounded-md rounded-l-none border">
                              <span className="text-black dark:text-white w-36 pr-1 truncate text-xs">
                                {t}
                              </span>
                              <Bars2Icon className="w-4 h-6  text-gray-400 dark:text-gray-600" />
                            </div>
                          </div>
                        </div>
                      </ShadTooltip>
                    ))}
                </div>
              </DisclosureComponent>
            ) : (
              <div key={i}></div>
            )
          )}
      </div>
    </div>
  );
}<|MERGE_RESOLUTION|>--- conflicted
+++ resolved
@@ -16,7 +16,6 @@
 import { APIClassType, APIObjectType } from "../../../../types/api";
 import { MagnifyingGlassIcon } from "@heroicons/react/24/outline";
 import ShadTooltip from "../../../../components/ShadTooltipComponent";
-<<<<<<< HEAD
 import { Code, Code2, FileDown, FileUp, Import, Save } from "lucide-react";
 import { PopUpContext } from "../../../../contexts/popUpContext";
 import ImportModal from "../../../../modals/importModal";
@@ -26,9 +25,7 @@
 import { Separator } from "../../../../components/ui/separator";
 import { alertContext } from "../../../../contexts/alertContext";
 import { updateFlowInDatabase } from "../../../../controllers/API";
-=======
 import { INPUT_STYLE } from "../../../../constants";
->>>>>>> 6f366ad0
 
 export default function ExtraSidebar() {
   const { data } = useContext(typesContext);
@@ -79,7 +76,6 @@
   }
 
   return (
-<<<<<<< HEAD
     <div className="flex flex-col overflow-hidden scrollbar-hide h-full border-r">
       <div className="mt-2 mb-2 w-full flex gap-2 justify-between px-2 items-center">
         <ShadTooltip delayDuration={1000} content="Import" side="top">
@@ -132,10 +128,6 @@
       </div>
       <Separator />
       <div className="relative mt-2 flex items-center mb-2 mx-2">
-=======
-    <>
-      <div className="relative mt-2 flex items-center mb-2 mx-auto">
->>>>>>> 6f366ad0
         <input
           type="text"
           name="search"
