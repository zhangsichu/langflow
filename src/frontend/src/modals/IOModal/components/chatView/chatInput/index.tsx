<<<<<<< HEAD
import { useEffect, useState } from "react";
import ShortUniqueId from "short-unique-id";
import IconComponent from "../../../../../components/genericIconComponent";
import { Textarea } from "../../../../../components/ui/textarea";
=======
import { useRef, useState } from "react";
>>>>>>> d8907827
import {
  CHAT_INPUT_PLACEHOLDER,
  CHAT_INPUT_PLACEHOLDER_SEND,
} from "../../../../../constants/constants";
import { uploadFile } from "../../../../../controllers/API";
import useFlowsManagerStore from "../../../../../stores/flowsManagerStore";
import {
<<<<<<< HEAD
  FilePreviewType,
  chatInputType,
} from "../../../../../types/components";
import { classNames } from "../../../../../utils/utils";
import FilePreview from "../filePreviewChat";
=======
  ChatInputType,
  FilePreviewType,
} from "../../../../../types/components";
import FilePreview from "../filePreviewChat";
import ButtonSendWrapper from "./components/buttonSendWrapper";
import TextAreaWrapper from "./components/textAreaWrapper";
import UploadFileButton from "./components/uploadFileButton";
import { getClassNamesFilePreview } from "./helpers/get-class-file-preview";
import useAutoResizeTextArea from "./hooks/use-auto-resize-text-area";
import useFocusOnUnlock from "./hooks/use-focus-unlock";
import useHandleFileChange from "./hooks/use-handle-file-change";
import useUpload from "./hooks/use-upload";
>>>>>>> d8907827
export default function ChatInput({
  lockChat,
  chatValue,
  sendMessage,
  setChatValue,
  inputRef,
  noInput,
  files,
  setFiles,
  isDragging,
}: ChatInputType): JSX.Element {
  const [repeat, setRepeat] = useState(1);
  const saveLoading = useFlowsManagerStore((state) => state.saveLoading);
  const currentFlowId = useFlowsManagerStore((state) => state.currentFlowId);
<<<<<<< HEAD
  const uid = new ShortUniqueId({ length: 3 });
  const [files, setFiles] = useState<FilePreviewType[]>([]);

  useEffect(() => {
    if (!lockChat && inputRef.current) {
      inputRef.current.focus();
    }
  }, [lockChat, inputRef]);
=======
  const [inputFocus, setInputFocus] = useState<boolean>(false);
  const fileInputRef = useRef<HTMLInputElement>(null);

  useFocusOnUnlock(lockChat, inputRef);
  useAutoResizeTextArea(chatValue, inputRef);
  useUpload(uploadFile, currentFlowId, setFiles);
  const { handleFileChange } = useHandleFileChange(setFiles, currentFlowId);

  const send = () => {
    sendMessage({
      repeat,
      files: files.map((file) => file.path ?? "").filter((file) => file !== ""),
    });
    setFiles([]);
  };

  const checkSendingOk = (event: React.KeyboardEvent<HTMLTextAreaElement>) => {
    return (
      event.key === "Enter" &&
      !lockChat &&
      !saveLoading &&
      !event.shiftKey &&
      !event.nativeEvent.isComposing
    );
  };
>>>>>>> d8907827

  const classNameFilePreview = getClassNamesFilePreview(inputFocus);

  const handleButtonClick = () => {
    fileInputRef.current!.click();
  };

  //listen to ctrl-v to paste images
  useEffect(() => {
    const handlePaste = (event: ClipboardEvent): void => {
      const items = event.clipboardData?.items;
      if (items) {
        for (let i = 0; i < items.length; i++) {
          if (items[i].type.indexOf("image") !== -1) {
            const blob = items[i].getAsFile();
            if (blob) {
              const id = uid();
              setFiles([
                ...files,
                { file: blob, loading: true, error: false, id },
              ]);
              uploadFile(blob, currentFlowId)
                .then((res) => {
                  setFiles((prev) => {
                    const newFiles = [...prev];
                    const updatedIndex = newFiles.findIndex(
                      (file) => file.id === id,
                    );
                    newFiles[updatedIndex].loading = false;
                    newFiles[updatedIndex].path = res.data.file_path;
                    return newFiles;
                  });
                })
                .catch((err) => {
                  setFiles((prev) => {
                    const newFiles = [...prev];
                    const updatedIndex = newFiles.findIndex(
                      (file) => file.id === id,
                    );
                    newFiles[updatedIndex].loading = false;
                    newFiles[updatedIndex].error = true;
                    return newFiles;
                  });
                });
            }
          }
        }
      }
    };
    document.addEventListener("paste", handlePaste);
    return () => {
      document.removeEventListener("paste", handlePaste);
    };
  }, []);

  function send() {
    sendMessage({
      repeat,
      files: files.map((file) => file.path ?? "").filter((file) => file !== ""),
    });
    setFiles([]);
  }

  return (
    <div className="flex w-full flex-col-reverse">
      <div className="relative w-full">
<<<<<<< HEAD
        <Textarea
          onKeyDown={(event) => {
            if (
              event.key === "Enter" &&
              !lockChat &&
              !saveLoading &&
              !event.shiftKey &&
              !event.nativeEvent.isComposing
            ) {
              send();
            }
          }}
          rows={1}
          ref={inputRef}
          disabled={lockChat || noInput || saveLoading}
          style={{
            resize: "none",
            bottom: `${inputRef?.current?.scrollHeight}px`,
            maxHeight: "150px",
            overflow: `${
              inputRef.current && inputRef.current.scrollHeight > 150
                ? "auto"
                : "hidden"
            }`,
          }}
          value={
            lockChat ? "Thinking..." : saveLoading ? "Saving..." : chatValue
          }
          onChange={(event): void => {
            setChatValue(event.target.value);
          }}
          className={classNames(
            lockChat || saveLoading
              ? " form-modal-lock-true bg-input"
              : noInput
                ? "form-modal-no-input bg-input"
                : " form-modal-lock-false bg-background",

            "form-modal-lockchat",
          )}
          placeholder={
            noInput ? CHAT_INPUT_PLACEHOLDER : CHAT_INPUT_PLACEHOLDER_SEND
          }
        />
        <div className="form-modal-send-icon-position">
          <button
            className={classNames(
              "form-modal-send-button",
              noInput
                ? "bg-high-indigo text-background"
                : chatValue === ""
                  ? "text-primary"
                  : "bg-chat-send text-background",
            )}
            disabled={lockChat || saveLoading}
            onClick={(): void => send()}
          >
            {lockChat || saveLoading ? (
              <IconComponent
                name="Lock"
                className="form-modal-lock-icon"
                aria-hidden="true"
              />
            ) : noInput ? (
              <IconComponent
                name="Zap"
                className="form-modal-play-icon"
                aria-hidden="true"
              />
            ) : (
              <IconComponent
                name="LucideSend"
                className="form-modal-send-icon "
                aria-hidden="true"
              />
            )}
          </button>
        </div>
      </div>
      <div className="flex w-full gap-2 pb-2">
        {files.map((file) => (
          <FilePreview
            error={file.error}
            file={file.file}
            loading={file.loading}
            key={file.id}
            onDelete={() => {
              setFiles((prev) => prev.filter((f) => f.id !== file.id));
              // TODO: delete file on backend
            }}
          />
        ))}
      </div>
      {/*
      <Popover>
        <PopoverTrigger asChild>
          <Button variant="primary" className="h-13 px-4">
            <IconComponent name="Repeat" className="" aria-hidden="true" />
          </Button>
        </PopoverTrigger>
        <PopoverContent className="w-fit">
          <div className="flex flex-col items-center justify-center gap-2">
            <span className="text-sm">Repetitions: </span>
            <Input
              onChange={(e) => {
                handleChange(parseInt(e.target.value));
=======
        <TextAreaWrapper
          checkSendingOk={checkSendingOk}
          send={send}
          lockChat={lockChat}
          noInput={noInput}
          saveLoading={saveLoading}
          chatValue={chatValue}
          setChatValue={setChatValue}
          CHAT_INPUT_PLACEHOLDER={CHAT_INPUT_PLACEHOLDER}
          CHAT_INPUT_PLACEHOLDER_SEND={CHAT_INPUT_PLACEHOLDER_SEND}
          inputRef={inputRef}
          setInputFocus={setInputFocus}
          files={files}
          isDragging={isDragging}
        />
        <div className="form-modal-send-icon-position">
          <ButtonSendWrapper
            send={send}
            lockChat={lockChat}
            noInput={noInput}
            saveLoading={saveLoading}
            chatValue={chatValue}
          />
        </div>

        <div className="absolute bottom-2 left-4">
          <UploadFileButton
            fileInputRef={fileInputRef}
            handleFileChange={handleFileChange}
            handleButtonClick={handleButtonClick}
          />
        </div>
      </div>
      {files.length > 0 && (
        <div className={classNameFilePreview}>
          {files.map((file) => (
            <FilePreview
              error={file.error}
              file={file.file}
              loading={file.loading}
              key={file.id}
              onDelete={() => {
                setFiles((prev: FilePreviewType[]) =>
                  prev.filter((f) => f.id !== file.id)
                );
                // TODO: delete file on backend
>>>>>>> d8907827
              }}
            />
          ))}
        </div>
      )}
    </div>
  );
}<|MERGE_RESOLUTION|>--- conflicted
+++ resolved
@@ -1,11 +1,4 @@
-<<<<<<< HEAD
-import { useEffect, useState } from "react";
-import ShortUniqueId from "short-unique-id";
-import IconComponent from "../../../../../components/genericIconComponent";
-import { Textarea } from "../../../../../components/ui/textarea";
-=======
 import { useRef, useState } from "react";
->>>>>>> d8907827
 import {
   CHAT_INPUT_PLACEHOLDER,
   CHAT_INPUT_PLACEHOLDER_SEND,
@@ -13,13 +6,6 @@
 import { uploadFile } from "../../../../../controllers/API";
 import useFlowsManagerStore from "../../../../../stores/flowsManagerStore";
 import {
-<<<<<<< HEAD
-  FilePreviewType,
-  chatInputType,
-} from "../../../../../types/components";
-import { classNames } from "../../../../../utils/utils";
-import FilePreview from "../filePreviewChat";
-=======
   ChatInputType,
   FilePreviewType,
 } from "../../../../../types/components";
@@ -32,7 +18,6 @@
 import useFocusOnUnlock from "./hooks/use-focus-unlock";
 import useHandleFileChange from "./hooks/use-handle-file-change";
 import useUpload from "./hooks/use-upload";
->>>>>>> d8907827
 export default function ChatInput({
   lockChat,
   chatValue,
@@ -47,16 +32,6 @@
   const [repeat, setRepeat] = useState(1);
   const saveLoading = useFlowsManagerStore((state) => state.saveLoading);
   const currentFlowId = useFlowsManagerStore((state) => state.currentFlowId);
-<<<<<<< HEAD
-  const uid = new ShortUniqueId({ length: 3 });
-  const [files, setFiles] = useState<FilePreviewType[]>([]);
-
-  useEffect(() => {
-    if (!lockChat && inputRef.current) {
-      inputRef.current.focus();
-    }
-  }, [lockChat, inputRef]);
-=======
   const [inputFocus, setInputFocus] = useState<boolean>(false);
   const fileInputRef = useRef<HTMLInputElement>(null);
 
@@ -82,7 +57,6 @@
       !event.nativeEvent.isComposing
     );
   };
->>>>>>> d8907827
 
   const classNameFilePreview = getClassNamesFilePreview(inputFocus);
 
@@ -90,173 +64,9 @@
     fileInputRef.current!.click();
   };
 
-  //listen to ctrl-v to paste images
-  useEffect(() => {
-    const handlePaste = (event: ClipboardEvent): void => {
-      const items = event.clipboardData?.items;
-      if (items) {
-        for (let i = 0; i < items.length; i++) {
-          if (items[i].type.indexOf("image") !== -1) {
-            const blob = items[i].getAsFile();
-            if (blob) {
-              const id = uid();
-              setFiles([
-                ...files,
-                { file: blob, loading: true, error: false, id },
-              ]);
-              uploadFile(blob, currentFlowId)
-                .then((res) => {
-                  setFiles((prev) => {
-                    const newFiles = [...prev];
-                    const updatedIndex = newFiles.findIndex(
-                      (file) => file.id === id,
-                    );
-                    newFiles[updatedIndex].loading = false;
-                    newFiles[updatedIndex].path = res.data.file_path;
-                    return newFiles;
-                  });
-                })
-                .catch((err) => {
-                  setFiles((prev) => {
-                    const newFiles = [...prev];
-                    const updatedIndex = newFiles.findIndex(
-                      (file) => file.id === id,
-                    );
-                    newFiles[updatedIndex].loading = false;
-                    newFiles[updatedIndex].error = true;
-                    return newFiles;
-                  });
-                });
-            }
-          }
-        }
-      }
-    };
-    document.addEventListener("paste", handlePaste);
-    return () => {
-      document.removeEventListener("paste", handlePaste);
-    };
-  }, []);
-
-  function send() {
-    sendMessage({
-      repeat,
-      files: files.map((file) => file.path ?? "").filter((file) => file !== ""),
-    });
-    setFiles([]);
-  }
-
   return (
     <div className="flex w-full flex-col-reverse">
       <div className="relative w-full">
-<<<<<<< HEAD
-        <Textarea
-          onKeyDown={(event) => {
-            if (
-              event.key === "Enter" &&
-              !lockChat &&
-              !saveLoading &&
-              !event.shiftKey &&
-              !event.nativeEvent.isComposing
-            ) {
-              send();
-            }
-          }}
-          rows={1}
-          ref={inputRef}
-          disabled={lockChat || noInput || saveLoading}
-          style={{
-            resize: "none",
-            bottom: `${inputRef?.current?.scrollHeight}px`,
-            maxHeight: "150px",
-            overflow: `${
-              inputRef.current && inputRef.current.scrollHeight > 150
-                ? "auto"
-                : "hidden"
-            }`,
-          }}
-          value={
-            lockChat ? "Thinking..." : saveLoading ? "Saving..." : chatValue
-          }
-          onChange={(event): void => {
-            setChatValue(event.target.value);
-          }}
-          className={classNames(
-            lockChat || saveLoading
-              ? " form-modal-lock-true bg-input"
-              : noInput
-                ? "form-modal-no-input bg-input"
-                : " form-modal-lock-false bg-background",
-
-            "form-modal-lockchat",
-          )}
-          placeholder={
-            noInput ? CHAT_INPUT_PLACEHOLDER : CHAT_INPUT_PLACEHOLDER_SEND
-          }
-        />
-        <div className="form-modal-send-icon-position">
-          <button
-            className={classNames(
-              "form-modal-send-button",
-              noInput
-                ? "bg-high-indigo text-background"
-                : chatValue === ""
-                  ? "text-primary"
-                  : "bg-chat-send text-background",
-            )}
-            disabled={lockChat || saveLoading}
-            onClick={(): void => send()}
-          >
-            {lockChat || saveLoading ? (
-              <IconComponent
-                name="Lock"
-                className="form-modal-lock-icon"
-                aria-hidden="true"
-              />
-            ) : noInput ? (
-              <IconComponent
-                name="Zap"
-                className="form-modal-play-icon"
-                aria-hidden="true"
-              />
-            ) : (
-              <IconComponent
-                name="LucideSend"
-                className="form-modal-send-icon "
-                aria-hidden="true"
-              />
-            )}
-          </button>
-        </div>
-      </div>
-      <div className="flex w-full gap-2 pb-2">
-        {files.map((file) => (
-          <FilePreview
-            error={file.error}
-            file={file.file}
-            loading={file.loading}
-            key={file.id}
-            onDelete={() => {
-              setFiles((prev) => prev.filter((f) => f.id !== file.id));
-              // TODO: delete file on backend
-            }}
-          />
-        ))}
-      </div>
-      {/*
-      <Popover>
-        <PopoverTrigger asChild>
-          <Button variant="primary" className="h-13 px-4">
-            <IconComponent name="Repeat" className="" aria-hidden="true" />
-          </Button>
-        </PopoverTrigger>
-        <PopoverContent className="w-fit">
-          <div className="flex flex-col items-center justify-center gap-2">
-            <span className="text-sm">Repetitions: </span>
-            <Input
-              onChange={(e) => {
-                handleChange(parseInt(e.target.value));
-=======
         <TextAreaWrapper
           checkSendingOk={checkSendingOk}
           send={send}
@@ -303,7 +113,6 @@
                   prev.filter((f) => f.id !== file.id)
                 );
                 // TODO: delete file on backend
->>>>>>> d8907827
               }}
             />
           ))}
