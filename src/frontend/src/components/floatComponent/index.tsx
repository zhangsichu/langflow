<<<<<<< HEAD
import { useEffect, useState } from "react";
=======
import { useEffect } from "react";
>>>>>>> 45673dcd
import { FloatComponentType } from "../../types/components";
import { Input } from "../ui/input";

export default function FloatComponent({
  value,
  onChange,
  disabled,
  editNode = false,
}: FloatComponentType) {
  const step = 0.1;
  const min = 0;
  const max = 1;

  const [myValue, setMyValue] = useState(value);

  useEffect(() => {
    setMyValue(value);
  }, [value]);

  // Clear component state
  useEffect(() => {
    if (disabled) {
      onChange("");
    }
  }, [disabled, onChange]);

  return (
<<<<<<< HEAD
    <div className="w-full">
      <Input
=======
    <div className={"w-full " + (disabled ? "float-component-pointer" : "")}>
      <input
>>>>>>> 45673dcd
        type="number"
        step={step}
        min={min}
        onInput={(e: React.ChangeEvent<HTMLInputElement>) => {
          if (e.target.value < min.toString()) {
            e.target.value = min.toString();
          }
          if (e.target.value > max.toString()) {
            e.target.value = max.toString();
          }
        }}
        max={max}
        value={value ?? ""}
<<<<<<< HEAD
        disabled={disabled}
        className={editNode ? "input-edit-node" : ""}
=======
        className={
          "nopan nodrag noundo nocopy " +
          (editNode
            ? "input-edit-node"
            : "input-primary" + (disabled ? " input-disable " : ""))
        }
>>>>>>> 45673dcd
        placeholder={
          editNode ? "Number 0 to 1" : "Type a number from zero to one"
        }
        onChange={(e) => {
          onChange(e.target.value);
          setMyValue(e.target.value);
        }}
      />
    </div>
  );
}<|MERGE_RESOLUTION|>--- conflicted
+++ resolved
@@ -1,8 +1,4 @@
-<<<<<<< HEAD
-import { useEffect, useState } from "react";
-=======
 import { useEffect } from "react";
->>>>>>> 45673dcd
 import { FloatComponentType } from "../../types/components";
 import { Input } from "../ui/input";
 
@@ -16,12 +12,6 @@
   const min = 0;
   const max = 1;
 
-  const [myValue, setMyValue] = useState(value);
-
-  useEffect(() => {
-    setMyValue(value);
-  }, [value]);
-
   // Clear component state
   useEffect(() => {
     if (disabled) {
@@ -30,13 +20,8 @@
   }, [disabled, onChange]);
 
   return (
-<<<<<<< HEAD
     <div className="w-full">
       <Input
-=======
-    <div className={"w-full " + (disabled ? "float-component-pointer" : "")}>
-      <input
->>>>>>> 45673dcd
         type="number"
         step={step}
         min={min}
@@ -50,23 +35,13 @@
         }}
         max={max}
         value={value ?? ""}
-<<<<<<< HEAD
         disabled={disabled}
         className={editNode ? "input-edit-node" : ""}
-=======
-        className={
-          "nopan nodrag noundo nocopy " +
-          (editNode
-            ? "input-edit-node"
-            : "input-primary" + (disabled ? " input-disable " : ""))
-        }
->>>>>>> 45673dcd
         placeholder={
           editNode ? "Number 0 to 1" : "Type a number from zero to one"
         }
         onChange={(e) => {
           onChange(e.target.value);
-          setMyValue(e.target.value);
         }}
       />
     </div>
