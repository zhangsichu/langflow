--- conflicted
+++ resolved
@@ -11,13 +11,8 @@
   await page.waitForTimeout(1000);
 
   await page.getByTestId("blank-flow").click();
-<<<<<<< HEAD
   await page.waitForTimeout(1000);
   await page.getByTestId("extended-disclosure").click();
-=======
-  await page.waitForTimeout(2000);
-
->>>>>>> 508f1444
   await page.getByPlaceholder("Search").click();
   await page.getByPlaceholder("Search").fill("pythonfunctiontool");
 
@@ -32,7 +27,6 @@
     .locator('//*[@id="react-flow-id"]/div[1]/div[2]/button[2]')
     .click();
 
-<<<<<<< HEAD
   await page
     .locator('//*[@id="react-flow-id"]/div[1]/div[2]/button[2]')
     .click();
@@ -40,8 +34,6 @@
   await page
     .locator('//*[@id="react-flow-id"]/div[1]/div[2]/button[2]')
     .click();
-=======
->>>>>>> 508f1444
   await page.getByTestId("div-generic-node").click();
   await page.getByTestId("code-button-modal").click();
 
@@ -68,11 +60,8 @@
   await page.locator("textarea").fill(wCode);
   await page.locator("textarea").fill(code);
   await page.locator('//*[@id="checkAndSaveBtn"]').click();
-<<<<<<< HEAD
   await page.waitForTimeout(1000);
 
-=======
->>>>>>> 508f1444
   expect(await page.getByText("Code is ready to run").isVisible()).toBeTruthy();
   await page.getByTestId("code-button-modal").click();
   expect(await page.locator('//*[@id="codeValue"]').inputValue()).toBe(
