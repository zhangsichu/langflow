import json
from datetime import datetime
from typing import TYPE_CHECKING, Any, Optional

from pydantic import BaseModel, Field, field_serializer, field_validator

if TYPE_CHECKING:
    from langflow.schema import Record


class TransactionModel(BaseModel):
    index: Optional[int] = Field(default=None)
    timestamp: Optional[datetime] = Field(default_factory=datetime.now, alias="timestamp")
    flow_id: str
    source: str
    target: str
    target_args: dict
    status: str
    error: Optional[str] = None

    class Config:
        from_attributes = True
        populate_by_name = True

    # validate target_args in case it is a JSON
    @field_validator("target_args", mode="before")
    def validate_target_args(cls, v):
        if isinstance(v, str):
            return json.loads(v)
        return v

    @field_serializer("target_args")
    def serialize_target_args(v):
        if isinstance(v, dict):
            return json.dumps(v)
        return v


class TransactionModelResponse(BaseModel):
    index: Optional[int] = Field(default=None)
    timestamp: Optional[datetime] = Field(default_factory=datetime.now, alias="timestamp")
    flow_id: str
    source: str
    target: str
    target_args: dict
    status: str
    error: Optional[str] = None

    class Config:
        from_attributes = True
        populate_by_name = True

    # validate target_args in case it is a JSON
    @field_validator("target_args", mode="before")
    def validate_target_args(cls, v):
        if isinstance(v, str):
            return json.loads(v)
        return v

    @field_validator("index", mode="before")
    def validate_id(cls, v):
        if isinstance(v, float):
            try:
                return int(v)
            except ValueError:
                return None
        return v


class MessageModel(BaseModel):
    index: Optional[int] = Field(default=None)
    flow_id: Optional[str] = Field(default=None, alias="flow_id")
    timestamp: datetime = Field(default_factory=datetime.now)
    sender: str
    sender_name: str
    session_id: str
    message: str
    files: list[str] = []

    class Config:
        from_attributes = True
        populate_by_name = True

<<<<<<< HEAD
    @validator("files", pre=True)
=======
    @field_validator("artifacts", mode="before")
>>>>>>> ece36867
    def validate_target_args(cls, v):
        if isinstance(v, str):
            return json.loads(v)
        return v

    @classmethod
    def from_record(cls, record: "Record", flow_id: Optional[str] = None):
        # first check if the record has all the required fields
        if not record.data or ("sender" not in record.data and "sender_name" not in record.data):
            raise ValueError("The record does not have the required fields 'sender' and 'sender_name' in the data.")
        return cls(
            sender=record.sender,
            sender_name=record.sender_name,
            message=record.text,
            session_id=record.session_id,
<<<<<<< HEAD
            files=record.files or [],
=======
            artifacts=record.artifacts or {},
            timestamp=record.timestamp,
            flow_id=flow_id,
>>>>>>> ece36867
        )


class MessageModelResponse(MessageModel):
    index: Optional[int] = Field(default=None)

    @field_validator("artifacts", mode="before")
    def serialize_artifacts(v):
        if isinstance(v, str):
            return json.loads(v)
        return v

    @field_validator("index", mode="before")
    def validate_id(cls, v):
        if isinstance(v, float):
            try:
                return int(v)
            except ValueError:
                return None
        return v


class VertexBuildModel(BaseModel):
    index: Optional[int] = Field(default=None, alias="index", exclude=True)
    id: Optional[str] = Field(default=None, alias="id")
    flow_id: str
    valid: bool
    logs: Any
    data: dict
    timestamp: datetime = Field(default_factory=datetime.now)

    class Config:
        from_attributes = True
        populate_by_name = True

    @field_serializer("data")
    def serialize_dict(v):
        if isinstance(v, dict):
            # check if the value of each key is a BaseModel or a list of BaseModels
            for key, value in v.items():
                if isinstance(value, BaseModel):
                    v[key] = value.model_dump()
                elif isinstance(value, list) and all(isinstance(i, BaseModel) for i in value):
                    v[key] = [i.model_dump() for i in value]
            return json.dumps(v)
        elif isinstance(v, BaseModel):
            return v.model_dump_json()
        return v

<<<<<<< HEAD
    @validator("logs", pre=True)
=======
    @field_validator("params", mode="before")
>>>>>>> ece36867
    def validate_params(cls, v):
        if isinstance(v, str):
            try:
                return json.loads(v)
            except json.JSONDecodeError:
                return v
        return v

    @field_serializer("logs")
    def serialize_params(v):
        if isinstance(v, list) and all(isinstance(i, BaseModel) for i in v):
            return json.dumps([i.model_dump() for i in v])
        return v

    @field_validator("data", mode="before")
    def validate_data(cls, v):
        if isinstance(v, str):
            return json.loads(v)
        return v

<<<<<<< HEAD
=======
    @field_validator("artifacts", mode="before")
    def validate_artifacts(cls, v):
        if isinstance(v, str):
            return json.loads(v)
        elif isinstance(v, BaseModel):
            return v.model_dump()
        return v

>>>>>>> ece36867

class VertexBuildResponseModel(VertexBuildModel):
    messages: list[MessageModel] = []

    @field_serializer("data")
    def serialize_dict(v):
        return v


def to_map(value: dict):
    keys = list(value.keys())
    values = list(value.values())
    return {"key": keys, "value": values}


class VertexBuildMapModel(BaseModel):
    vertex_builds: dict[str, list[VertexBuildResponseModel]]

    @classmethod
    def from_list_of_dicts(cls, vertex_build_dicts):
        vertex_build_map = {}
        for vertex_build_dict in vertex_build_dicts:
            vertex_build = VertexBuildResponseModel(**vertex_build_dict)
            if vertex_build.id not in vertex_build_map:
                vertex_build_map[vertex_build.id] = []
            vertex_build_map[vertex_build.id].append(vertex_build)
        return cls(vertex_builds=vertex_build_map)<|MERGE_RESOLUTION|>--- conflicted
+++ resolved
@@ -81,11 +81,8 @@
         from_attributes = True
         populate_by_name = True
 
-<<<<<<< HEAD
     @validator("files", pre=True)
-=======
     @field_validator("artifacts", mode="before")
->>>>>>> ece36867
     def validate_target_args(cls, v):
         if isinstance(v, str):
             return json.loads(v)
@@ -101,13 +98,10 @@
             sender_name=record.sender_name,
             message=record.text,
             session_id=record.session_id,
-<<<<<<< HEAD
             files=record.files or [],
-=======
             artifacts=record.artifacts or {},
             timestamp=record.timestamp,
             flow_id=flow_id,
->>>>>>> ece36867
         )
 
 
@@ -157,11 +151,8 @@
             return v.model_dump_json()
         return v
 
-<<<<<<< HEAD
     @validator("logs", pre=True)
-=======
     @field_validator("params", mode="before")
->>>>>>> ece36867
     def validate_params(cls, v):
         if isinstance(v, str):
             try:
@@ -182,8 +173,6 @@
             return json.loads(v)
         return v
 
-<<<<<<< HEAD
-=======
     @field_validator("artifacts", mode="before")
     def validate_artifacts(cls, v):
         if isinstance(v, str):
@@ -192,7 +181,6 @@
             return v.model_dump()
         return v
 
->>>>>>> ece36867
 
 class VertexBuildResponseModel(VertexBuildModel):
     messages: list[MessageModel] = []
