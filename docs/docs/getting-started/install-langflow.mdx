--- conflicted
+++ resolved
@@ -6,16 +6,10 @@
 # 📦 Install Langflow
 
 <Admonition type="info">
-<<<<<<< HEAD
-
-Langflow v1.0 alpha is also available in [HuggingFace Spaces](https://huggingface.co/spaces/Langflow/Langflow-Preview?duplicate=true). Try it out or follow the instructions [here](./huggingface-spaces) to install it locally.
-
-=======
   Langflow v1.0 alpha is also available in HuggingFace Spaces. [Clone the space
   using this
   link](https://huggingface.co/spaces/Langflow/Langflow-Preview?duplicate=true),
   to create your own Langflow workspace in minutes.
->>>>>>> 86af0e35
 </Admonition>
 
 Langflow requires [Python >=3.10](https://www.python.org/downloads/release/python-3100/) and [pip](https://pypi.org/project/pip/) or [pipx](https://pipx.pypa.io/stable/installation/) to be installed on your system.
